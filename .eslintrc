--- conflicted
+++ resolved
@@ -8,13 +8,10 @@
     "mocha": true
   },
   "rules": {
-<<<<<<< HEAD
     "no-param-reassign": [2, {"props": false}],
     "global-require": 0,
     "no-underscore-dangle": 0,
-    'no-case-declarations': 0
-=======
+    "no-case-declarations": 0,
     "prefer-arrow-callback": 0
->>>>>>> 3208ac5d
   }
 }