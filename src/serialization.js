--- conflicted
+++ resolved
@@ -17,14 +17,7 @@
 
   serialized.data = Object
     .getOwnPropertyNames(error)
-<<<<<<< HEAD
     .map(key => ({ key, value: error[key] }));
-=======
-    .map(key => ({
-      key,
-      value: error[key],
-    }));
->>>>>>> 3208ac5d
 
   return serialized;
 }
