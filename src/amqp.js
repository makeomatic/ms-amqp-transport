--- conflicted
+++ resolved
@@ -109,13 +109,7 @@
 
     // add simple debugger
     if (config.debug) {
-<<<<<<< HEAD
       this.on('log', message => debug(message));
-=======
-      this.on('log', (message) => {
-        process.stdout.write(`> ${message}\n`);
-      });
->>>>>>> 3208ac5d
     }
 
     // Form app id string for debugging
@@ -564,10 +558,7 @@
    * @return {Promise}
    */
   _awaitPrivateQueue() {
-<<<<<<< HEAD
     /* eslint-disable prefer-const */
-=======
->>>>>>> 3208ac5d
     return new Promise((resolve, reject) => {
       let done;
       let error;
@@ -585,22 +576,13 @@
       this.once('private-queue-ready', done);
       this.once('error', error);
     });
-<<<<<<< HEAD
     /* eslint-enable prefer-const */
-  }
-
-  _initTimeout(reject, timeout, correlationId, errorMessage) {
-    return setTimeout(() => {
-      this._replyQueue.delete(correlationId);
-      reject(new Errors.TimeoutError(`${timeout}ms: ${errorMessage}`));
-=======
   }
 
   _initTimeout(reject, timeout, correlationId, routing) {
     return setTimeout(() => {
       this._replyQueue.delete(correlationId);
       reject(new Errors.TimeoutError(generateErrorMessage(routing, timeout)));
->>>>>>> 3208ac5d
     }, timeout);
   }
 
@@ -612,10 +594,7 @@
    */
   _createMessageHandler(routing, message, options, publishMessage) {
     const replyTo = options.replyTo || this._replyTo;
-<<<<<<< HEAD
     const time = process.hrtime();
-=======
->>>>>>> 3208ac5d
 
     if (!replyTo) {
       let promise;
@@ -627,14 +606,10 @@
 
       return promise
         .return(this)
-<<<<<<< HEAD
         .call('_createMessageHandler', routing, message, options, errorMessage, publishMessage)
         .tap(() => {
           debug('private queue created in %s', latency(time));
         });
-=======
-        .call('_createMessageHandler', routing, message, options, publishMessage);
->>>>>>> 3208ac5d
     }
 
     // slightly longer timeout, if message was not consumed in time, it will return with expiration
@@ -642,19 +617,12 @@
       // set timer
       const correlationId = options.correlationId || uuid.v4();
       const timeout = options.timeout || this._config.timeout;
-<<<<<<< HEAD
       const timer = this._initTimeout(reject, timeout, correlationId, errorMessage);
 
       // push into queue
       this._replyQueue.set(correlationId, { resolve, reject, timer, time });
 
       debug('message pushed into reply queue in %s', latency(time));
-=======
-      const timer = this._initTimeout(reject, timeout, correlationId, routing);
-
-      // push into queue
-      this._replyQueue.set(correlationId, { resolve, reject, timer });
->>>>>>> 3208ac5d
 
       // this is to ensure that queue is not overflown and work will not
       // be completed later on
